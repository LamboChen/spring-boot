<hazelcast xmlns="http://www.hazelcast.com/schema/config"
		   xmlns:xsi="http://www.w3.org/2001/XMLSchema-instance"
		   xsi:schemaLocation="http://www.hazelcast.com/schema/config
<<<<<<< HEAD
           http://www.hazelcast.com/schema/config/hazelcast-config-5.0.xsd">
=======
           http://www.hazelcast.com/schema/config/hazelcast-config-4.2.xsd">
>>>>>>> e92c64f6
	<instance-name>actuator-hazelcast</instance-name>
	<map name="defaultCache" />
	<network>
		<join>
			<auto-detection enabled="false" />
			<multicast enabled="false"/>
		</join>
	</network>
</hazelcast><|MERGE_RESOLUTION|>--- conflicted
+++ resolved
@@ -1,16 +1,12 @@
 <hazelcast xmlns="http://www.hazelcast.com/schema/config"
 		   xmlns:xsi="http://www.w3.org/2001/XMLSchema-instance"
 		   xsi:schemaLocation="http://www.hazelcast.com/schema/config
-<<<<<<< HEAD
            http://www.hazelcast.com/schema/config/hazelcast-config-5.0.xsd">
-=======
-           http://www.hazelcast.com/schema/config/hazelcast-config-4.2.xsd">
->>>>>>> e92c64f6
 	<instance-name>actuator-hazelcast</instance-name>
 	<map name="defaultCache" />
 	<network>
 		<join>
-			<auto-detection enabled="false" />
+			<auto-detection enabled="false"/>
 			<multicast enabled="false"/>
 		</join>
 	</network>
