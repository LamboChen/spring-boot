[[using.devtools]]
== Developer Tools
Spring Boot includes an additional set of tools that can make the application development experience a little more pleasant.
The `spring-boot-devtools` module can be included in any project to provide additional development-time features.
To include devtools support, add the module dependency to your build, as shown in the following listings for Maven and Gradle:

.Maven
[source,xml,indent=0,subs="verbatim"]
----
	<dependencies>
		<dependency>
			<groupId>org.springframework.boot</groupId>
			<artifactId>spring-boot-devtools</artifactId>
			<optional>true</optional>
		</dependency>
	</dependencies>
----

.Gradle
[source,gradle,indent=0,subs="verbatim"]
----
	dependencies {
		developmentOnly("org.springframework.boot:spring-boot-devtools")
	}
----

CAUTION: Devtools might cause classloading issues, in particular in multi-module projects.
<<using#using.devtools.diagnosing-classloading-issues>> explains how to diagnose and solve them.

NOTE: Developer tools are automatically disabled when running a fully packaged application.
If your application is launched from `java -jar` or if it is started from a special classloader, then it is considered a "`production application`".
You can control this behavior by using the `spring.devtools.restart.enabled` system property.
To enable devtools, irrespective of the classloader used to launch your application, set the `-Dspring.devtools.restart.enabled=true` system property.
This must not be done in a production environment where running devtools is a security risk.
To disable devtools, exclude the dependency or set the `-Dspring.devtools.restart.enabled=false` system property.

TIP: Flagging the dependency as optional in Maven or using the `developmentOnly` configuration in Gradle (as shown above) prevents devtools from being transitively applied to other modules that use your project.

TIP: Repackaged archives do not contain devtools by default.
If you want to use a <<using#using.devtools.remote-applications,certain remote devtools feature>>, you need to include it.
When using the Maven plugin, set the `excludeDevtools` property to `false`.
When using the Gradle plugin, {spring-boot-gradle-plugin-docs}#packaging-executable-configuring-including-development-only-dependencies[configure the task's classpath to include the `developmentOnly` configuration].



[[using.devtools.diagnosing-classloading-issues]]
=== Diagnosing Classloading Issues
<<<<<<< HEAD

As described in the <<using#using.devtools.restart.restart-vs-reload>> section, restart functionality is implemented by using two classloaders.
=======
As described in the <<using#using-spring-boot-restart-vs-reload>> section, restart functionality is implemented by using two classloaders.
>>>>>>> 2b40ce09
For most applications, this approach works well.
However, it can sometimes cause classloading issues, in particular in multi-module projects.

To diagnose whether the classloading issues are indeed caused by devtools and its two classloaders, <<using#using.devtools.restart.disable,try disabling restart>>.
If this solves your problems, <<using#using.devtools.restart.customizing-the-classload,customize the restart classloader>> to include your entire project.



[[using.devtools.property-defaults]]
=== Property Defaults
Several of the libraries supported by Spring Boot use caches to improve performance.
For example, <<web#web.servlet.spring-mvc.template-engines,template engines>> cache compiled templates to avoid repeatedly parsing template files.
Also, Spring MVC can add HTTP caching headers to responses when serving static resources.

While caching is very beneficial in production, it can be counter-productive during development, preventing you from seeing the changes you just made in your application.
For this reason, spring-boot-devtools disables the caching options by default.

Cache options are usually configured by settings in your `application.properties` file.
For example, Thymeleaf offers the configprop:spring.thymeleaf.cache[] property.
Rather than needing to set these properties manually, the `spring-boot-devtools` module automatically applies sensible development-time configuration.

Because you need more information about web requests while developing Spring MVC and Spring WebFlux applications, developer tools suggests you to enable `DEBUG` logging for the `web` logging group.
This will give you information about the incoming request, which handler is processing it, the response outcome, and other details.
If you wish to log all request details (including potentially sensitive information), you can turn on the configprop:spring.mvc.log-request-details[] or configprop:spring.codec.log-request-details[] configuration properties.

NOTE: If you do not want property defaults to be applied you can set configprop:spring.devtools.add-properties[] to `false` in your `application.properties`.

TIP: For a complete list of the properties that are applied by the devtools, see {spring-boot-devtools-module-code}/env/DevToolsPropertyDefaultsPostProcessor.java[DevToolsPropertyDefaultsPostProcessor].



[[using.devtools.restart]]
=== Automatic Restart
Applications that use `spring-boot-devtools` automatically restart whenever files on the classpath change.
This can be a useful feature when working in an IDE, as it gives a very fast feedback loop for code changes.
By default, any entry on the classpath that points to a directory is monitored for changes.
Note that certain resources, such as static assets and view templates, <<using#using.devtools.restart.excluding-resources, do not need to restart the application>>.

.Triggering a restart
****
As DevTools monitors classpath resources, the only way to trigger a restart is to update the classpath.
The way in which you cause the classpath to be updated depends on the IDE that you are using:

* In Eclipse, saving a modified file causes the classpath to be updated and triggers a restart.
* In IntelliJ IDEA, building the project (`Build +->+ Build Project`) has the same effect.
* If using a build plugin, running `mvn compile` for Maven or `gradle build` for Gradle will trigger a restart.
****

NOTE: If you are restarting with Maven or Gradle using the build plugin you must leave the `forking` set to `enabled`.
If you disable forking, the isolated application classloader used by devtools will not be created and restarts will not operate properly.

TIP: Automatic restart works very well when used with LiveReload.
<<using#using.devtools.livereload,See the LiveReload section>> for details.
If you use JRebel, automatic restarts are disabled in favor of dynamic class reloading.
Other devtools features (such as LiveReload and property overrides) can still be used.

NOTE: DevTools relies on the application context's shutdown hook to close it during a restart.
It does not work correctly if you have disabled the shutdown hook (`SpringApplication.setRegisterShutdownHook(false)`).

NOTE: DevTools needs to customize the `ResourceLoader` used by the `ApplicationContext`.
If your application provides one already, it is going to be wrapped.
Direct override of the `getResource` method on the `ApplicationContext` is not supported.

CAUTION: Automatic restart is not supported when using AspectJ weaving.

[[using.devtools.restart.restart-vs-reload]]
.Restart vs Reload
****
The restart technology provided by Spring Boot works by using two classloaders.
Classes that do not change (for example, those from third-party jars) are loaded into a _base_ classloader.
Classes that you are actively developing are loaded into a _restart_ classloader.
When the application is restarted, the _restart_ classloader is thrown away and a new one is created.
This approach means that application restarts are typically much faster than "`cold starts`", since the _base_ classloader is already available and populated.

If you find that restarts are not quick enough for your applications or you encounter classloading issues, you could consider reloading technologies such as https://jrebel.com/software/jrebel/[JRebel] from ZeroTurnaround.
These work by rewriting classes as they are loaded to make them more amenable to reloading.
****



[[using.devtools.restart.logging-condition-delta]]
==== Logging changes in condition evaluation
By default, each time your application restarts, a report showing the condition evaluation delta is logged.
The report shows the changes to your application's auto-configuration as you make changes such as adding or removing beans and setting configuration properties.

To disable the logging of the report, set the following property:

[source,yaml,indent=0,subs="verbatim",configblocks]
----
	spring:
	  devtools:
	    restart:
	      log-condition-evaluation-delta: false
----



[[using.devtools.restart.excluding-resources]]
==== Excluding Resources
Certain resources do not necessarily need to trigger a restart when they are changed.
For example, Thymeleaf templates can be edited in-place.
By default, changing resources in `/META-INF/maven`, `/META-INF/resources`, `/resources`, `/static`, `/public`, or `/templates` does not trigger a restart but does trigger a <<using#using.devtools.livereload, live reload>>.
If you want to customize these exclusions, you can use the configprop:spring.devtools.restart.exclude[] property.
For example, to exclude only `/static` and `/public` you would set the following property:

[source,yaml,indent=0,subs="verbatim",configblocks]
----
	spring:
	  devtools:
	    restart:
	      exclude: "static/**,public/**"
----

TIP: If you want to keep those defaults and _add_ additional exclusions, use the configprop:spring.devtools.restart.additional-exclude[] property instead.



[[using.devtools.restart.watching-additional-paths]]
==== Watching Additional Paths
You may want your application to be restarted or reloaded when you make changes to files that are not on the classpath.
To do so, use the configprop:spring.devtools.restart.additional-paths[] property to configure additional paths to watch for changes.
You can use the configprop:spring.devtools.restart.exclude[] property <<using#using.devtools.restart.excluding-resources, described earlier>> to control whether changes beneath the additional paths trigger a full restart or a <<using#using.devtools.livereload, live reload>>.



[[using.devtools.restart.disable]]
==== Disabling Restart
If you do not want to use the restart feature, you can disable it by using the configprop:spring.devtools.restart.enabled[] property.
In most cases, you can set this property in your `application.properties` (doing so still initializes the restart classloader, but it does not watch for file changes).

If you need to _completely_ disable restart support (for example, because it does not work with a specific library), you need to set the configprop:spring.devtools.restart.enabled[] `System` property to `false` before calling `SpringApplication.run(...)`, as shown in the following example:

[source,java,indent=0,subs="verbatim"]
----
include::{docs-java}/devtools/restart/disable/MyApplication.java[]
----



[[using.devtools.restart.triggerfile]]
==== Using a Trigger File
If you work with an IDE that continuously compiles changed files, you might prefer to trigger restarts only at specific times.
To do so, you can use a "`trigger file`", which is a special file that must be modified when you want to actually trigger a restart check.

NOTE: Any update to the file will trigger a check, but restart only actually occurs if Devtools has detected it has something to do.

To use a trigger file, set the configprop:spring.devtools.restart.trigger-file[] property to the name (excluding any path) of your trigger file.
The trigger file must appear somewhere on your classpath.

For example, if you have a project with the following structure:

[indent=0]
----
	src
	+- main
	   +- resources
	      +- .reloadtrigger
----

Then your `trigger-file` property would be:

[source,yaml,indent=0,subs="verbatim",configprops,configblocks]
----
	spring:
	  devtools:
	    restart:
	      trigger-file: ".reloadtrigger"
----

Restarts will now only happen when the `src/main/resources/.reloadtrigger` is updated.

TIP: You might want to set `spring.devtools.restart.trigger-file` as a <<using#using.devtools.globalsettings,global setting>>, so that all your projects behave in the same way.

Some IDEs have features that save you from needing to update your trigger file manually.
https://spring.io/tools[Spring Tools for Eclipse] and https://www.jetbrains.com/idea/[IntelliJ IDEA (Ultimate Edition)] both have such support.
With Spring Tools, you can use the "`reload`" button from the console view (as long as your `trigger-file` is named `.reloadtrigger`).
For IntelliJ IDEA, you can follow the https://www.jetbrains.com/help/idea/spring-boot.html#application-update-policies[instructions in their documentation].



[[using.devtools.restart.customizing-the-classload]]
==== Customizing the Restart Classloader
As described earlier in the <<using#using.devtools.restart.restart-vs-reload>> section, restart functionality is implemented by using two classloaders.
If this causes issues, you might need to customize what gets loaded by which classloader.

By default, any open project in your IDE is loaded with the "`restart`" classloader, and any regular `.jar` file is loaded with the "`base`" classloader.
The same is true if you use `mvn spring-boot:run` or `gradle bootRun`: the project containing your `@SpringBootApplication` is loaded with the "`restart`" classloader, and everything else with the "`base`" classloader.

You can instruct Spring Boot to load parts of your project with a different classloader by creating a `META-INF/spring-devtools.properties` file.
The `spring-devtools.properties` file can contain properties prefixed with `restart.exclude` and `restart.include`.
The `include` elements are items that should be pulled up into the "`restart`" classloader, and the `exclude` elements are items that should be pushed down into the "`base`" classloader.
The value of the property is a regex pattern that is applied to the classpath, as shown in the following example:

[source,yaml,indent=0,subs="verbatim",configblocks]
----
	restart:
	  exclude:
	    companycommonlibs: "/mycorp-common-[\\w\\d-\\.]+\\.jar"
	  include:
	    projectcommon: "/mycorp-myproj-[\\w\\d-\\.]+\\.jar"
----

NOTE: All property keys must be unique.
As long as a property starts with `restart.include.` or `restart.exclude.` it is considered.

TIP: All `META-INF/spring-devtools.properties` from the classpath are loaded.
You can package files inside your project, or in the libraries that the project consumes.



[[using.devtools.restart.limitations]]
==== Known Limitations
Restart functionality does not work well with objects that are deserialized by using a standard `ObjectInputStream`.
If you need to deserialize data, you may need to use Spring's `ConfigurableObjectInputStream` in combination with `Thread.currentThread().getContextClassLoader()`.

Unfortunately, several third-party libraries deserialize without considering the context classloader.
If you find such a problem, you need to request a fix with the original authors.



[[using.devtools.livereload]]
=== LiveReload
The `spring-boot-devtools` module includes an embedded LiveReload server that can be used to trigger a browser refresh when a resource is changed.
LiveReload browser extensions are freely available for Chrome, Firefox and Safari from http://livereload.com/extensions/[livereload.com].

If you do not want to start the LiveReload server when your application runs, you can set the configprop:spring.devtools.livereload.enabled[] property to `false`.

NOTE: You can only run one LiveReload server at a time.
Before starting your application, ensure that no other LiveReload servers are running.
If you start multiple applications from your IDE, only the first has LiveReload support.

WARNING: To trigger LiveReload when a file changes, <<using#using.devtools.restart>> must be enabled.



[[using.devtools.globalsettings]]
=== Global Settings
You can configure global devtools settings by adding any of the following files to the `$HOME/.config/spring-boot` directory:

. `spring-boot-devtools.properties`
. `spring-boot-devtools.yaml`
. `spring-boot-devtools.yml`

Any properties added to these files apply to _all_ Spring Boot applications on your machine that use devtools.
For example, to configure restart to always use a <<using#using.devtools.restart.triggerfile, trigger file>>, you would add the following property to your `spring-boot-devtools` file:

[source,yaml,indent=0,subs="verbatim",configprops,configblocks]
----
	spring:
	  devtools:
	    restart:
	      trigger-file: ".reloadtrigger"
----

By default, `$HOME` is the user's home directory.
To customize this location, set the `SPRING_DEVTOOLS_HOME` environment variable or the `spring.devtools.home` system property.

NOTE: If devtools configuration files are not found in `$HOME/.config/spring-boot`, the root of the `$HOME` directory is searched for the presence of a `.spring-boot-devtools.properties` file.
This allows you to share the devtools global configuration with applications that are on an older version of Spring Boot that does not support the `$HOME/.config/spring-boot` location.

[NOTE]
====
Profiles are not supported in devtools properties/yaml files.

Any profiles activated in `.spring-boot-devtools.properties` will not affect the loading of <<features#features.external-config.files.profile-specific, profile-specific configuration files>>.
Profile specific filenames (of the form `spring-boot-devtools-<profile>.properties`) and `spring.config.activate.on-profile` documents in both YAML and Properties files are not supported.
====



[[using.devtools.globalsettings.configuring-file-system-watcher]]
==== Configuring File System Watcher
{spring-boot-devtools-module-code}/filewatch/FileSystemWatcher.java[FileSystemWatcher] works by polling the class changes with a certain time interval, and then waiting for a predefined quiet period to make sure there are no more changes.
Since Spring Boot relies entirely on the IDE to compile and copy files into the location from where Spring Boot can read them, you might find that there are times when certain changes are not reflected when devtools restarts the application.
If you observe such problems constantly, try increasing the `spring.devtools.restart.poll-interval` and `spring.devtools.restart.quiet-period` parameters to the values that fit your development environment:

[source,yaml,indent=0,subs="verbatim",configprops,configblocks]
----
	spring:
	  devtools:
	    restart:
	      poll-interval: "2s"
	      quiet-period: "1s"
----

The monitored classpath directories are now polled every 2 seconds for changes, and a 1 second quiet period is maintained to make sure there are no additional class changes.



[[using.devtools.remote-applications]]
=== Remote Applications
The Spring Boot developer tools are not limited to local development.
You can also use several features when running applications remotely.
Remote support is opt-in as enabling it can be a security risk.
It should only be enabled when running on a trusted network or when secured with SSL.
If neither of these options is available to you, you should not use DevTools' remote support.
You should never enable support on a production deployment.

To enable it, you need to make sure that `devtools` is included in the repackaged archive, as shown in the following listing:

[source,xml,indent=0,subs="verbatim"]
----
	<build>
		<plugins>
			<plugin>
				<groupId>org.springframework.boot</groupId>
				<artifactId>spring-boot-maven-plugin</artifactId>
				<configuration>
					<excludeDevtools>false</excludeDevtools>
				</configuration>
			</plugin>
		</plugins>
	</build>
----

Then you need to set the configprop:spring.devtools.remote.secret[] property.
Like any important password or secret, the value should be unique and strong such that it cannot be guessed or brute-forced.

Remote devtools support is provided in two parts: a server-side endpoint that accepts connections and a client application that you run in your IDE.
The server component is automatically enabled when the configprop:spring.devtools.remote.secret[] property is set.
The client component must be launched manually.

NOTE: Remote devtools is not supported for Spring WebFlux applications.



[[using.devtools.remote-applications.client]]
==== Running the Remote Client Application
The remote client application is designed to be run from within your IDE.
You need to run `org.springframework.boot.devtools.RemoteSpringApplication` with the same classpath as the remote project that you connect to.
The application's single required argument is the remote URL to which it connects.

For example, if you are using Eclipse or Spring Tools and you have a project named `my-app` that you have deployed to Cloud Foundry, you would do the following:

* Select `Run Configurations...` from the `Run` menu.
* Create a new `Java Application` "`launch configuration`".
* Browse for the `my-app` project.
* Use `org.springframework.boot.devtools.RemoteSpringApplication` as the main class.
* Add `+++https://myapp.cfapps.io+++` to the `Program arguments` (or whatever your remote URL is).

A running remote client might resemble the following listing:

[indent=0,subs="verbatim,attributes"]
----
	  .   ____          _                                              __ _ _
	 /\\ / ___'_ __ _ _(_)_ __  __ _          ___               _      \ \ \ \
	( ( )\___ | '_ | '_| | '_ \/ _` |        | _ \___ _ __  ___| |_ ___ \ \ \ \
	 \\/  ___)| |_)| | | | | || (_| []::::::[]   / -_) '  \/ _ \  _/ -_) ) ) ) )
	  '  |____| .__|_| |_|_| |_\__, |        |_|_\___|_|_|_\___/\__\___|/ / / /
	 =========|_|==============|___/===================================/_/_/_/
	 :: Spring Boot Remote :: {spring-boot-version}

	2015-06-10 18:25:06.632  INFO 14938 --- [           main] o.s.b.devtools.RemoteSpringApplication   : Starting RemoteSpringApplication on pwmbp with PID 14938 (/Users/pwebb/projects/spring-boot/code/spring-boot-project/spring-boot-devtools/target/classes started by pwebb in /Users/pwebb/projects/spring-boot/code)
	2015-06-10 18:25:06.671  INFO 14938 --- [           main] s.c.a.AnnotationConfigApplicationContext : Refreshing org.springframework.context.annotation.AnnotationConfigApplicationContext@2a17b7b6: startup date [Wed Jun 10 18:25:06 PDT 2015]; root of context hierarchy
	2015-06-10 18:25:07.043  WARN 14938 --- [           main] o.s.b.d.r.c.RemoteClientConfiguration    : The connection to http://localhost:8080 is insecure. You should use a URL starting with 'https://'.
	2015-06-10 18:25:07.074  INFO 14938 --- [           main] o.s.b.d.a.OptionalLiveReloadServer       : LiveReload server is running on port 35729
	2015-06-10 18:25:07.130  INFO 14938 --- [           main] o.s.b.devtools.RemoteSpringApplication   : Started RemoteSpringApplication in 0.74 seconds (JVM running for 1.105)
----

NOTE: Because the remote client is using the same classpath as the real application it can directly read application properties.
This is how the configprop:spring.devtools.remote.secret[] property is read and passed to the server for authentication.

TIP: It is always advisable to use `https://` as the connection protocol, so that traffic is encrypted and passwords cannot be intercepted.

TIP: If you need to use a proxy to access the remote application, configure the `spring.devtools.remote.proxy.host` and `spring.devtools.remote.proxy.port` properties.



[[using.devtools.remote-applications.update]]
==== Remote Update
The remote client monitors your application classpath for changes in the same way as the <<using#using.devtools.restart,local restart>>.
Any updated resource is pushed to the remote application and (_if required_) triggers a restart.
This can be helpful if you iterate on a feature that uses a cloud service that you do not have locally.
Generally, remote updates and restarts are much quicker than a full rebuild and deploy cycle.

On a slower development environment, it may happen that the quiet period is not enough, and the changes in the classes may be split into batches.
The server is restarted after the first batch of class changes is uploaded.
The next batch can’t be sent to the application, since the server is restarting.

This is typically manifested by a warning in the `RemoteSpringApplication` logs about failing to upload some of the classes, and a consequent retry.
But it may also lead to application code inconsistency and failure to restart after the first batch of changes is uploaded.
If you observe such problems constantly, try increasing the `spring.devtools.restart.poll-interval` and `spring.devtools.restart.quiet-period` parameters to the values that fit your development environment.
See the <<using#using.devtools.globalsettings.configuring-file-system-watcher>> section for configuring these properties.

NOTE: Files are only monitored when the remote client is running.
If you change a file before starting the remote client, it is not pushed to the remote server.<|MERGE_RESOLUTION|>--- conflicted
+++ resolved
@@ -45,12 +45,7 @@
 
 [[using.devtools.diagnosing-classloading-issues]]
 === Diagnosing Classloading Issues
-<<<<<<< HEAD
-
 As described in the <<using#using.devtools.restart.restart-vs-reload>> section, restart functionality is implemented by using two classloaders.
-=======
-As described in the <<using#using-spring-boot-restart-vs-reload>> section, restart functionality is implemented by using two classloaders.
->>>>>>> 2b40ce09
 For most applications, this approach works well.
 However, it can sometimes cause classloading issues, in particular in multi-module projects.
 
