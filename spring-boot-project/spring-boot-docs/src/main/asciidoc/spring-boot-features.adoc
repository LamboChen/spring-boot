--- conflicted
+++ resolved
@@ -6253,7 +6253,11 @@
 provided with the Quartz library. It is also possible to provide a custom script by
 setting the `spring.quartz.jdbc.schema` property.
 
-<<<<<<< HEAD
+To have Quartz use a `DataSource` other than the application's main `DataSource`, declare
+a `DataSource` bean, annotating its `@Bean` method with `@QuartzDataSource`. Doing so
+ensures that the Quartz-specific `DataSource` is used by both the `SchedulerFactoryBean`
+and for schema initialization.
+
 By default, jobs created by configuration will not overwrite already registered jobs that
 have been read from a persistent job store. To enable overwriting existing job definitions
 set the `spring.quartz.overwrite-existing-jobs` property.
@@ -6262,16 +6266,6 @@
 `SchedulerFactoryBeanCustomizer` beans, which allow programmatic `SchedulerFactoryBean`
 customization. Advanced Quartz configuration properties can be customized using
 `spring.quartz.properties.*`.
-=======
-To have Quartz use a `DataSource` other than the application's main `DataSource`, declare
-a `DataSource` bean, annotating its `@Bean` method with `@QuartzDataSource`. Doing so
-ensures that the Quartz-specific `DataSource` is used by both the `SchedulerFactoryBean`
-and for schema initialization.
-
-Quartz Scheduler configuration can be customized by using Quartz configuration properties
-()`spring.quartz.properties.*`) and `SchedulerFactoryBeanCustomizer` beans, which allow
-programmatic `SchedulerFactoryBean` customization.
->>>>>>> c6fdb4f0
 
 NOTE: In particular, an `Executor` bean is not associated with the scheduler as Quartz
 offers a way to configure the scheduler via `spring.quartz.properties`. If you need
