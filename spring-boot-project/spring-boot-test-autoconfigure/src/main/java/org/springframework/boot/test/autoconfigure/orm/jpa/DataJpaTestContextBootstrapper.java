/*
 * Copyright 2012-2019 the original author or authors.
 *
 * Licensed under the Apache License, Version 2.0 (the "License");
 * you may not use this file except in compliance with the License.
 * You may obtain a copy of the License at
 *
 *      https://www.apache.org/licenses/LICENSE-2.0
 *
 * Unless required by applicable law or agreed to in writing, software
 * distributed under the License is distributed on an "AS IS" BASIS,
 * WITHOUT WARRANTIES OR CONDITIONS OF ANY KIND, either express or implied.
 * See the License for the specific language governing permissions and
 * limitations under the License.
 */

package org.springframework.boot.test.autoconfigure.orm.jpa;

import org.springframework.boot.test.context.SpringBootTestContextBootstrapper;
import org.springframework.core.annotation.MergedAnnotations;
import org.springframework.core.annotation.MergedAnnotations.SearchStrategy;
import org.springframework.test.context.TestContextBootstrapper;

/**
 * {@link TestContextBootstrapper} for {@link DataJpaTest @DataJpaTest} support.
 *
 * @author Artsiom Yudovin
 */
class DataJpaTestContextBootstrapper extends SpringBootTestContextBootstrapper {

	@Override
	protected String[] getProperties(Class<?> testClass) {
<<<<<<< HEAD
		return MergedAnnotations.from(testClass, SearchStrategy.INHERITED_ANNOTATIONS)
				.get(DataJpaTest.class).getValue("properties", String[].class)
				.orElse(null);
=======
		DataJpaTest annotation = AnnotatedElementUtils.getMergedAnnotation(testClass, DataJpaTest.class);
		return (annotation != null) ? annotation.properties() : null;
>>>>>>> 24925c3d
	}

}<|MERGE_RESOLUTION|>--- conflicted
+++ resolved
@@ -30,14 +30,8 @@
 
 	@Override
 	protected String[] getProperties(Class<?> testClass) {
-<<<<<<< HEAD
-		return MergedAnnotations.from(testClass, SearchStrategy.INHERITED_ANNOTATIONS)
-				.get(DataJpaTest.class).getValue("properties", String[].class)
-				.orElse(null);
-=======
-		DataJpaTest annotation = AnnotatedElementUtils.getMergedAnnotation(testClass, DataJpaTest.class);
-		return (annotation != null) ? annotation.properties() : null;
->>>>>>> 24925c3d
+		return MergedAnnotations.from(testClass, SearchStrategy.INHERITED_ANNOTATIONS).get(DataJpaTest.class)
+				.getValue("properties", String[].class).orElse(null);
 	}
 
 }