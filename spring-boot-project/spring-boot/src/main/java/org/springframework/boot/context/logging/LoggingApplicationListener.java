/*
 * Copyright 2012-2019 the original author or authors.
 *
 * Licensed under the Apache License, Version 2.0 (the "License");
 * you may not use this file except in compliance with the License.
 * You may obtain a copy of the License at
 *
 *      https://www.apache.org/licenses/LICENSE-2.0
 *
 * Unless required by applicable law or agreed to in writing, software
 * distributed under the License is distributed on an "AS IS" BASIS,
 * WITHOUT WARRANTIES OR CONDITIONS OF ANY KIND, either express or implied.
 * See the License for the specific language governing permissions and
 * limitations under the License.
 */

package org.springframework.boot.context.logging;

import java.util.Collections;
import java.util.LinkedHashMap;
import java.util.List;
import java.util.Locale;
import java.util.Map;
import java.util.concurrent.atomic.AtomicBoolean;

import org.apache.commons.logging.Log;
import org.apache.commons.logging.LogFactory;

import org.springframework.beans.factory.config.ConfigurableListableBeanFactory;
import org.springframework.boot.SpringApplication;
import org.springframework.boot.context.event.ApplicationEnvironmentPreparedEvent;
import org.springframework.boot.context.event.ApplicationFailedEvent;
import org.springframework.boot.context.event.ApplicationPreparedEvent;
import org.springframework.boot.context.event.ApplicationStartingEvent;
import org.springframework.boot.context.properties.bind.Bindable;
import org.springframework.boot.context.properties.bind.Binder;
import org.springframework.boot.context.properties.source.ConfigurationPropertyName;
import org.springframework.boot.logging.LogFile;
import org.springframework.boot.logging.LogLevel;
import org.springframework.boot.logging.LoggingInitializationContext;
import org.springframework.boot.logging.LoggingSystem;
import org.springframework.boot.logging.LoggingSystemProperties;
import org.springframework.context.ApplicationContext;
import org.springframework.context.ApplicationEvent;
import org.springframework.context.ApplicationListener;
import org.springframework.context.event.ContextClosedEvent;
import org.springframework.context.event.GenericApplicationListener;
import org.springframework.core.Ordered;
import org.springframework.core.ResolvableType;
import org.springframework.core.env.ConfigurableEnvironment;
import org.springframework.core.env.Environment;
import org.springframework.util.LinkedMultiValueMap;
import org.springframework.util.MultiValueMap;
import org.springframework.util.ObjectUtils;
import org.springframework.util.ResourceUtils;
import org.springframework.util.StringUtils;

/**
 * An {@link ApplicationListener} that configures the {@link LoggingSystem}. If the
 * environment contains a {@code logging.config} property it will be used to bootstrap the
 * logging system, otherwise a default configuration is used. Regardless, logging levels
 * will be customized if the environment contains {@code logging.level.*} entries and
 * logging groups can be defined with {@code logging.group}.
 * <p>
 * Debug and trace logging for Spring, Tomcat, Jetty and Hibernate will be enabled when
 * the environment contains {@code debug} or {@code trace} properties that aren't set to
 * {@code "false"} (i.e. if you start your application using
 * {@literal java -jar myapp.jar [--debug | --trace]}). If you prefer to ignore these
 * properties you can set {@link #setParseArgs(boolean) parseArgs} to {@code false}.
 * <p>
 * By default, log output is only written to the console. If a log file is required the
 * {@code logging.path} and {@code logging.file} properties can be used.
 * <p>
 * Some system properties may be set as side effects, and these can be useful if the
 * logging configuration supports placeholders (i.e. log4j or logback):
 * <ul>
 * <li>{@code LOG_FILE} is set to the value of path of the log file that should be written
 * (if any).</li>
 * <li>{@code PID} is set to the value of the current process ID if it can be determined.
 * </li>
 * </ul>
 *
 * @author Dave Syer
 * @author Phillip Webb
 * @author Andy Wilkinson
 * @author Madhura Bhave
 * @since 2.0.0
 * @see LoggingSystem#get(ClassLoader)
 */
public class LoggingApplicationListener implements GenericApplicationListener {

<<<<<<< HEAD
	private static final ConfigurationPropertyName LOGGING_LEVEL = ConfigurationPropertyName
			.of("logging.level");

	private static final ConfigurationPropertyName LOGGING_GROUP = ConfigurationPropertyName
			.of("logging.group");

	private static final Bindable<Map<String, String>> STRING_STRING_MAP = Bindable
			.mapOf(String.class, String.class);
=======
	private static final Bindable<Map<String, String>> STRING_STRING_MAP = Bindable.mapOf(String.class, String.class);
>>>>>>> c6c139d9

	private static final Bindable<Map<String, String[]>> STRING_STRINGS_MAP = Bindable
			.mapOf(String.class, String[].class);

	/**
	 * The default order for the LoggingApplicationListener.
	 */
	public static final int DEFAULT_ORDER = Ordered.HIGHEST_PRECEDENCE + 20;

	/**
	 * The name of the Spring property that contains a reference to the logging
	 * configuration to load.
	 */
	public static final String CONFIG_PROPERTY = "logging.config";

	/**
	 * The name of the Spring property that controls the registration of a shutdown hook
	 * to shut down the logging system when the JVM exits.
	 * @see LoggingSystem#getShutdownHandler
	 */
	public static final String REGISTER_SHUTDOWN_HOOK_PROPERTY = "logging.register-shutdown-hook";

	/**
	 * The name of the {@link LoggingSystem} bean.
	 */
	public static final String LOGGING_SYSTEM_BEAN_NAME = "springBootLoggingSystem";

	private static final Map<String, List<String>> DEFAULT_GROUP_LOGGERS;
	static {
		MultiValueMap<String, String> loggers = new LinkedMultiValueMap<>();
		loggers.add("web", "org.springframework.core.codec");
		loggers.add("web", "org.springframework.http");
		loggers.add("web", "org.springframework.web");
		loggers.add("web", "org.springframework.boot.actuate.endpoint.web");
		loggers.add("web",
				"org.springframework.boot.web.servlet.ServletContextInitializerBeans");
		loggers.add("sql", "org.springframework.jdbc.core");
		loggers.add("sql", "org.hibernate.SQL");
		DEFAULT_GROUP_LOGGERS = Collections.unmodifiableMap(loggers);
	}

	private static final Map<LogLevel, List<String>> LOG_LEVEL_LOGGERS;
	static {
		MultiValueMap<LogLevel, String> loggers = new LinkedMultiValueMap<>();
		loggers.add(LogLevel.DEBUG, "sql");
		loggers.add(LogLevel.DEBUG, "web");
		loggers.add(LogLevel.DEBUG, "org.springframework.boot");
		loggers.add(LogLevel.TRACE, "org.springframework");
		loggers.add(LogLevel.TRACE, "org.apache.tomcat");
		loggers.add(LogLevel.TRACE, "org.apache.catalina");
		loggers.add(LogLevel.TRACE, "org.eclipse.jetty");
		loggers.add(LogLevel.TRACE, "org.hibernate.tool.hbm2ddl");
		LOG_LEVEL_LOGGERS = Collections.unmodifiableMap(loggers);
	}

	private static final Class<?>[] EVENT_TYPES = { ApplicationStartingEvent.class,
			ApplicationEnvironmentPreparedEvent.class, ApplicationPreparedEvent.class, ContextClosedEvent.class,
			ApplicationFailedEvent.class };

	private static final Class<?>[] SOURCE_TYPES = { SpringApplication.class, ApplicationContext.class };

	private static final AtomicBoolean shutdownHookRegistered = new AtomicBoolean(false);

	private final Log logger = LogFactory.getLog(getClass());

	private LoggingSystem loggingSystem;

	private int order = DEFAULT_ORDER;

	private boolean parseArgs = true;

	private LogLevel springBootLogging = null;

	@Override
	public boolean supportsEventType(ResolvableType resolvableType) {
		return isAssignableFrom(resolvableType.getRawClass(), EVENT_TYPES);
	}

	@Override
	public boolean supportsSourceType(Class<?> sourceType) {
		return isAssignableFrom(sourceType, SOURCE_TYPES);
	}

	private boolean isAssignableFrom(Class<?> type, Class<?>... supportedTypes) {
		if (type != null) {
			for (Class<?> supportedType : supportedTypes) {
				if (supportedType.isAssignableFrom(type)) {
					return true;
				}
			}
		}
		return false;
	}

	@Override
	public void onApplicationEvent(ApplicationEvent event) {
		if (event instanceof ApplicationStartingEvent) {
			onApplicationStartingEvent((ApplicationStartingEvent) event);
		}
		else if (event instanceof ApplicationEnvironmentPreparedEvent) {
			onApplicationEnvironmentPreparedEvent((ApplicationEnvironmentPreparedEvent) event);
		}
		else if (event instanceof ApplicationPreparedEvent) {
			onApplicationPreparedEvent((ApplicationPreparedEvent) event);
		}
		else if (event instanceof ContextClosedEvent
				&& ((ContextClosedEvent) event).getApplicationContext().getParent() == null) {
			onContextClosedEvent();
		}
		else if (event instanceof ApplicationFailedEvent) {
			onApplicationFailedEvent();
		}
	}

	private void onApplicationStartingEvent(ApplicationStartingEvent event) {
		this.loggingSystem = LoggingSystem.get(event.getSpringApplication().getClassLoader());
		this.loggingSystem.beforeInitialize();
	}

	private void onApplicationEnvironmentPreparedEvent(ApplicationEnvironmentPreparedEvent event) {
		if (this.loggingSystem == null) {
			this.loggingSystem = LoggingSystem.get(event.getSpringApplication().getClassLoader());
		}
		initialize(event.getEnvironment(), event.getSpringApplication().getClassLoader());
	}

	private void onApplicationPreparedEvent(ApplicationPreparedEvent event) {
		ConfigurableListableBeanFactory beanFactory = event.getApplicationContext().getBeanFactory();
		if (!beanFactory.containsBean(LOGGING_SYSTEM_BEAN_NAME)) {
			beanFactory.registerSingleton(LOGGING_SYSTEM_BEAN_NAME, this.loggingSystem);
		}
	}

	private void onContextClosedEvent() {
		if (this.loggingSystem != null) {
			this.loggingSystem.cleanUp();
		}
	}

	private void onApplicationFailedEvent() {
		if (this.loggingSystem != null) {
			this.loggingSystem.cleanUp();
		}
	}

	/**
	 * Initialize the logging system according to preferences expressed through the
	 * {@link Environment} and the classpath.
	 * @param environment the environment
	 * @param classLoader the classloader
	 */
	protected void initialize(ConfigurableEnvironment environment, ClassLoader classLoader) {
		new LoggingSystemProperties(environment).apply();
		LogFile logFile = LogFile.get(environment);
		if (logFile != null) {
			logFile.applyToSystemProperties();
		}
		initializeEarlyLoggingLevel(environment);
		initializeSystem(environment, this.loggingSystem, logFile);
		initializeFinalLoggingLevels(environment, this.loggingSystem);
		registerShutdownHookIfNecessary(environment, this.loggingSystem);
	}

	private void initializeEarlyLoggingLevel(ConfigurableEnvironment environment) {
		if (this.parseArgs && this.springBootLogging == null) {
			if (isSet(environment, "debug")) {
				this.springBootLogging = LogLevel.DEBUG;
			}
			if (isSet(environment, "trace")) {
				this.springBootLogging = LogLevel.TRACE;
			}
		}
	}

	private boolean isSet(ConfigurableEnvironment environment, String property) {
		String value = environment.getProperty(property);
		return (value != null && !value.equals("false"));
	}

	private void initializeSystem(ConfigurableEnvironment environment, LoggingSystem system, LogFile logFile) {
		LoggingInitializationContext initializationContext = new LoggingInitializationContext(environment);
		String logConfig = environment.getProperty(CONFIG_PROPERTY);
		if (ignoreLogConfig(logConfig)) {
			system.initialize(initializationContext, null, logFile);
		}
		else {
			try {
				ResourceUtils.getURL(logConfig).openStream().close();
				system.initialize(initializationContext, logConfig, logFile);
			}
			catch (Exception ex) {
				// NOTE: We can't use the logger here to report the problem
				System.err.println(
						"Logging system failed to initialize " + "using configuration from '" + logConfig + "'");
				ex.printStackTrace(System.err);
				throw new IllegalStateException(ex);
			}
		}
	}

	private boolean ignoreLogConfig(String logConfig) {
		return !StringUtils.hasLength(logConfig) || logConfig.startsWith("-D");
	}

	private void initializeFinalLoggingLevels(ConfigurableEnvironment environment, LoggingSystem system) {
		if (this.springBootLogging != null) {
			initializeLogLevel(system, this.springBootLogging);
		}
		setLogLevels(system, environment);
	}

	protected void initializeLogLevel(LoggingSystem system, LogLevel level) {
		LOG_LEVEL_LOGGERS.getOrDefault(level, Collections.emptyList())
				.forEach((logger) -> initializeLogLevel(system, level, logger));
	}

	private void initializeLogLevel(LoggingSystem system, LogLevel level, String logger) {
		List<String> groupLoggers = DEFAULT_GROUP_LOGGERS.get(logger);
		if (groupLoggers == null) {
			system.setLogLevel(logger, level);
			return;
		}
		groupLoggers.forEach((groupLogger) -> system.setLogLevel(groupLogger, level));
	}

	protected void setLogLevels(LoggingSystem system, Environment environment) {
		if (!(environment instanceof ConfigurableEnvironment)) {
			return;
		}
		Binder binder = Binder.get(environment);
		Map<String, String[]> groups = getGroups();
		binder.bind(LOGGING_GROUP, STRING_STRINGS_MAP.withExistingValue(groups));
		Map<String, String> levels = binder.bind(LOGGING_LEVEL, STRING_STRING_MAP)
				.orElseGet(Collections::emptyMap);
		levels.forEach((name, level) -> {
			String[] groupedNames = groups.get(name);
			if (ObjectUtils.isEmpty(groupedNames)) {
				setLogLevel(system, name, level);
			}
			else {
				setLogLevel(system, groupedNames, level);
			}
		});
	}

	private Map<String, String[]> getGroups() {
		Map<String, String[]> groups = new LinkedHashMap<>();
		DEFAULT_GROUP_LOGGERS.forEach(
				(name, loggers) -> groups.put(name, StringUtils.toStringArray(loggers)));
		return groups;
	}

	private void setLogLevel(LoggingSystem system, String[] names, String level) {
		for (String name : names) {
			setLogLevel(system, name, level);
		}
	}

	private void setLogLevel(LoggingSystem system, String name, String level) {
		try {
			name = name.equalsIgnoreCase(LoggingSystem.ROOT_LOGGER_NAME) ? null : name;
			system.setLogLevel(name, coerceLogLevel(level));
		}
		catch (RuntimeException ex) {
			this.logger.error("Cannot set level '" + level + "' for '" + name + "'");
		}
	}

	private LogLevel coerceLogLevel(String level) {
		String trimmedLevel = level.trim();
		if ("false".equalsIgnoreCase(trimmedLevel)) {
			return LogLevel.OFF;
		}
		return LogLevel.valueOf(trimmedLevel.toUpperCase(Locale.ENGLISH));
	}

	private void registerShutdownHookIfNecessary(Environment environment, LoggingSystem loggingSystem) {
		boolean registerShutdownHook = environment.getProperty(REGISTER_SHUTDOWN_HOOK_PROPERTY, Boolean.class, false);
		if (registerShutdownHook) {
			Runnable shutdownHandler = loggingSystem.getShutdownHandler();
			if (shutdownHandler != null && shutdownHookRegistered.compareAndSet(false, true)) {
				registerShutdownHook(new Thread(shutdownHandler));
			}
		}
	}

	void registerShutdownHook(Thread shutdownHook) {
		Runtime.getRuntime().addShutdownHook(shutdownHook);
	}

	public void setOrder(int order) {
		this.order = order;
	}

	@Override
	public int getOrder() {
		return this.order;
	}

	/**
	 * Sets a custom logging level to be used for Spring Boot and related libraries.
	 * @param springBootLogging the logging level
	 */
	public void setSpringBootLogging(LogLevel springBootLogging) {
		this.springBootLogging = springBootLogging;
	}

	/**
	 * Sets if initialization arguments should be parsed for {@literal debug} and
	 * {@literal trace} properties (usually defined from {@literal --debug} or
	 * {@literal --trace} command line args). Defaults to {@code true}.
	 * @param parseArgs if arguments should be parsed
	 */
	public void setParseArgs(boolean parseArgs) {
		this.parseArgs = parseArgs;
	}

}<|MERGE_RESOLUTION|>--- conflicted
+++ resolved
@@ -89,21 +89,14 @@
  */
 public class LoggingApplicationListener implements GenericApplicationListener {
 
-<<<<<<< HEAD
-	private static final ConfigurationPropertyName LOGGING_LEVEL = ConfigurationPropertyName
-			.of("logging.level");
-
-	private static final ConfigurationPropertyName LOGGING_GROUP = ConfigurationPropertyName
-			.of("logging.group");
-
-	private static final Bindable<Map<String, String>> STRING_STRING_MAP = Bindable
-			.mapOf(String.class, String.class);
-=======
+	private static final ConfigurationPropertyName LOGGING_LEVEL = ConfigurationPropertyName.of("logging.level");
+
+	private static final ConfigurationPropertyName LOGGING_GROUP = ConfigurationPropertyName.of("logging.group");
+
 	private static final Bindable<Map<String, String>> STRING_STRING_MAP = Bindable.mapOf(String.class, String.class);
->>>>>>> c6c139d9
-
-	private static final Bindable<Map<String, String[]>> STRING_STRINGS_MAP = Bindable
-			.mapOf(String.class, String[].class);
+
+	private static final Bindable<Map<String, String[]>> STRING_STRINGS_MAP = Bindable.mapOf(String.class,
+			String[].class);
 
 	/**
 	 * The default order for the LoggingApplicationListener.
@@ -135,8 +128,7 @@
 		loggers.add("web", "org.springframework.http");
 		loggers.add("web", "org.springframework.web");
 		loggers.add("web", "org.springframework.boot.actuate.endpoint.web");
-		loggers.add("web",
-				"org.springframework.boot.web.servlet.ServletContextInitializerBeans");
+		loggers.add("web", "org.springframework.boot.web.servlet.ServletContextInitializerBeans");
 		loggers.add("sql", "org.springframework.jdbc.core");
 		loggers.add("sql", "org.hibernate.SQL");
 		DEFAULT_GROUP_LOGGERS = Collections.unmodifiableMap(loggers);
@@ -333,8 +325,7 @@
 		Binder binder = Binder.get(environment);
 		Map<String, String[]> groups = getGroups();
 		binder.bind(LOGGING_GROUP, STRING_STRINGS_MAP.withExistingValue(groups));
-		Map<String, String> levels = binder.bind(LOGGING_LEVEL, STRING_STRING_MAP)
-				.orElseGet(Collections::emptyMap);
+		Map<String, String> levels = binder.bind(LOGGING_LEVEL, STRING_STRING_MAP).orElseGet(Collections::emptyMap);
 		levels.forEach((name, level) -> {
 			String[] groupedNames = groups.get(name);
 			if (ObjectUtils.isEmpty(groupedNames)) {
@@ -348,8 +339,7 @@
 
 	private Map<String, String[]> getGroups() {
 		Map<String, String[]> groups = new LinkedHashMap<>();
-		DEFAULT_GROUP_LOGGERS.forEach(
-				(name, loggers) -> groups.put(name, StringUtils.toStringArray(loggers)));
+		DEFAULT_GROUP_LOGGERS.forEach((name, loggers) -> groups.put(name, StringUtils.toStringArray(loggers)));
 		return groups;
 	}
 
