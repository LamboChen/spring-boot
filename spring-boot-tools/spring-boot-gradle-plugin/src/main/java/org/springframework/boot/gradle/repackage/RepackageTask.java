/*
 * Copyright 2012-2016 the original author or authors.
 *
 * Licensed under the Apache License, Version 2.0 (the "License");
 * you may not use this file except in compliance with the License.
 * You may obtain a copy of the License at
 *
 *      http://www.apache.org/licenses/LICENSE-2.0
 *
 * Unless required by applicable law or agreed to in writing, software
 * distributed under the License is distributed on an "AS IS" BASIS,
 * WITHOUT WARRANTIES OR CONDITIONS OF ANY KIND, either express or implied.
 * See the License for the specific language governing permissions and
 * limitations under the License.
 */

package org.springframework.boot.gradle.repackage;

import java.io.File;
import java.io.IOException;
import java.util.HashSet;
import java.util.Map;
import java.util.Set;
import java.util.concurrent.TimeUnit;

import org.gradle.api.Action;
import org.gradle.api.DefaultTask;
import org.gradle.api.Project;
import org.gradle.api.Task;
import org.gradle.api.plugins.ExtraPropertiesExtension;
import org.gradle.api.tasks.TaskAction;
import org.gradle.api.tasks.bundling.Jar;

import org.springframework.boot.gradle.SpringBootPluginExtension;
import org.springframework.boot.loader.tools.DefaultLaunchScript;
import org.springframework.boot.loader.tools.LaunchScript;
import org.springframework.boot.loader.tools.Repackager;
import org.springframework.util.FileCopyUtils;

/**
 * Repackage task.
 *
 * @author Phillip Webb
 * @author Janne Valkealahti
 * @author Andy Wilkinson
 */
public class RepackageTask extends DefaultTask {

	private static final long FIND_WARNING_TIMEOUT = TimeUnit.SECONDS.toMillis(10);

	private String customConfiguration;

	private Object withJarTask;

	private String mainClass;

	private String classifier;

	private File outputFile;

	private Boolean excludeDevtools;

	private Boolean executable;

	private File embeddedLaunchScript;

	private Map<String, String> embeddedLaunchScriptProperties;

	public void setCustomConfiguration(String customConfiguration) {
		this.customConfiguration = customConfiguration;
	}

	public Object getWithJarTask() {
		return this.withJarTask;
	}

	public void setWithJarTask(Object withJarTask) {
		this.withJarTask = withJarTask;
	}

	public void setMainClass(String mainClass) {
		this.mainClass = mainClass;
	}

	public String getMainClass() {
		return this.mainClass;
	}

	public String getClassifier() {
		return this.classifier;
	}

	public void setClassifier(String classifier) {
		this.classifier = classifier;
	}

	void setOutputFile(File file) {
		this.outputFile = file;
	}

	public Boolean getExcludeDevtools() {
		return this.excludeDevtools;
	}

	public void setExcludeDevtools(Boolean excludeDevtools) {
		this.excludeDevtools = excludeDevtools;
	}

	public Boolean getExecutable() {
		return this.executable;
	}

	public void setExecutable(Boolean executable) {
		this.executable = executable;
	}

	public File getEmbeddedLaunchScript() {
		return this.embeddedLaunchScript;
	}

	public void setEmbeddedLaunchScript(File embeddedLaunchScript) {
		this.embeddedLaunchScript = embeddedLaunchScript;
	}

	public Map<String, String> getEmbeddedLaunchScriptProperties() {
		return this.embeddedLaunchScriptProperties;
	}

	public void setEmbeddedLaunchScriptProperties(
			Map<String, String> embeddedLaunchScriptProperties) {
		this.embeddedLaunchScriptProperties = embeddedLaunchScriptProperties;
	}

	@TaskAction
	public void repackage() {
		Project project = getProject();
		SpringBootPluginExtension extension = project.getExtensions()
				.getByType(SpringBootPluginExtension.class);
		ProjectLibraries libraries = getLibraries();
		project.getTasks().withType(Jar.class, new RepackageAction(extension, libraries));
	}

	public ProjectLibraries getLibraries() {
		Project project = getProject();
		SpringBootPluginExtension extension = project.getExtensions()
				.getByType(SpringBootPluginExtension.class);
		ProjectLibraries libraries = new ProjectLibraries(project, extension,
				(this.excludeDevtools != null && this.excludeDevtools)
						|| extension.isExcludeDevtools());
		if (extension.getProvidedConfiguration() != null) {
			libraries.setProvidedConfigurationName(extension.getProvidedConfiguration());
		}
		if (this.customConfiguration != null) {
			libraries.setCustomConfigurationName(this.customConfiguration);
		}
		else if (extension.getCustomConfiguration() != null) {
			libraries.setCustomConfigurationName(extension.getCustomConfiguration());
		}
		return libraries;
	}

	/**
	 * Action to repackage JARs.
	 */
	private class RepackageAction implements Action<Jar> {

		private final SpringBootPluginExtension extension;

		private final ProjectLibraries libraries;

		RepackageAction(SpringBootPluginExtension extension, ProjectLibraries libraries) {
			this.extension = extension;
			this.libraries = libraries;
		}

		@Override
		public void execute(Jar jarTask) {
			if (!RepackageTask.this.isEnabled()) {
				getLogger().info("Repackage disabled");
				return;
			}
			Object withJarTask = RepackageTask.this.withJarTask;
			if (!isTaskMatch(jarTask, withJarTask)) {
				getLogger().info(
						"Jar task not repackaged (didn't match withJarTask): " + jarTask);
				return;
			}
			File file = jarTask.getArchivePath();
			if (file.exists()) {
				repackage(file);
			}
		}

		private boolean isTaskMatch(Jar task, Object withJarTask) {
			if (withJarTask == null) {
				if ("".equals(task.getClassifier())) {
					Set<Object> tasksWithCustomRepackaging = new HashSet<Object>();
					for (RepackageTask repackageTask : RepackageTask.this.getProject()
							.getTasks().withType(RepackageTask.class)) {
						if (repackageTask.getWithJarTask() != null) {
							tasksWithCustomRepackaging
									.add(repackageTask.getWithJarTask());
						}
					}
					return !tasksWithCustomRepackaging.contains(task);
				}
				return false;
			}
			return task.equals(withJarTask) || task.getName().equals(withJarTask);
		}

		private void repackage(File file) {
			File outputFile = RepackageTask.this.outputFile;
			if (outputFile != null && !file.equals(outputFile)) {
				copy(file, outputFile);
				file = outputFile;
			}
			Repackager repackager = new LoggingRepackager(file);
			setMainClass(repackager);
			if (this.extension.convertLayout() != null) {
				repackager.setLayout(this.extension.convertLayout());
			}
			repackager.setBackupSource(this.extension.isBackupSource());
			try {
				LaunchScript launchScript = getLaunchScript();
				repackager.repackage(file, this.libraries, launchScript);
			}
			catch (IOException ex) {
				throw new IllegalStateException(ex.getMessage(), ex);
			}
		}

		private void copy(File source, File dest) {
			try {
				FileCopyUtils.copy(source, dest);
			}
			catch (IOException ex) {
				throw new IllegalStateException(ex.getMessage(), ex);
			}
		}

		private void setMainClass(Repackager repackager) {
<<<<<<< HEAD
			String mainClassName = getMainClassNameProperty();
=======
			String mainClass = null;
			if (getProject().hasProperty("mainClassName")) {
				mainClass = (String) getProject().property("mainClassName");
			}
			else {
				ExtraPropertiesExtension extraProperties = (ExtraPropertiesExtension) getProject()
						.getExtensions().getByName("ext");
				if (extraProperties.has("mainClassName")) {
					mainClass = (String) extraProperties.get("mainClassName");
				}
			}
>>>>>>> c808de00
			if (RepackageTask.this.mainClass != null) {
				mainClassName = RepackageTask.this.mainClass;
			}
			else if (this.extension.getMainClass() != null) {
				mainClassName = this.extension.getMainClass();
			}
			else {
				Task runTask = getProject().getTasks().findByName("run");
				if (runTask != null && runTask.hasProperty("main")) {
					mainClassName = (String) getProject().getTasks().getByName("run")
							.property("main");
				}
			}
<<<<<<< HEAD
			getLogger().info("Setting mainClass: " + mainClassName);
			repackager.setMainClass(mainClassName);
		}

		private String getMainClassNameProperty() {
			if (getProject().hasProperty("mainClassName")) {
				return (String) getProject().property("mainClassName");
			}
			ExtraPropertiesExtension extraProperties = (ExtraPropertiesExtension) getProject()
					.getExtensions().getByName("ext");
			return (String) extraProperties.get("mainClassName");
=======
			if (mainClass != null) {
				getLogger().info("Setting mainClass: " + mainClass);
				repackager.setMainClass(mainClass);
			}
			else {
				getLogger().info("No mainClass configured");
			}
>>>>>>> c808de00
		}

		private LaunchScript getLaunchScript() throws IOException {
			if (isExecutable() || getEmbeddedLaunchScript() != null) {
				return new DefaultLaunchScript(getEmbeddedLaunchScript(),
						getEmbeddedLaunchScriptProperties());
			}
			return null;
		}

		private boolean isExecutable() {
			return RepackageTask.this.executable != null ? RepackageTask.this.executable
					: this.extension.isExecutable();
		}

		private File getEmbeddedLaunchScript() {
			return RepackageTask.this.embeddedLaunchScript != null
					? RepackageTask.this.embeddedLaunchScript
					: this.extension.getEmbeddedLaunchScript();
		}

		private Map<String, String> getEmbeddedLaunchScriptProperties() {
			return RepackageTask.this.embeddedLaunchScriptProperties != null
					? RepackageTask.this.embeddedLaunchScriptProperties
					: this.extension.getEmbeddedLaunchScriptProperties();
		}

	}

	/**
	 * {@link Repackager} that also logs when searching takes too long.
	 */
	private class LoggingRepackager extends Repackager {

		LoggingRepackager(File source) {
			super(source);
		}

		@Override
		protected String findMainMethod(java.util.jar.JarFile source) throws IOException {
			long startTime = System.currentTimeMillis();
			try {
				return super.findMainMethod(source);
			}
			finally {
				long duration = System.currentTimeMillis() - startTime;
				if (duration > FIND_WARNING_TIMEOUT) {
					getLogger().warn("Searching for the main-class is taking "
							+ "some time, consider using setting "
							+ "'springBoot.mainClass'");
				}
			}
		}

	}

}<|MERGE_RESOLUTION|>--- conflicted
+++ resolved
@@ -240,21 +240,7 @@
 		}
 
 		private void setMainClass(Repackager repackager) {
-<<<<<<< HEAD
 			String mainClassName = getMainClassNameProperty();
-=======
-			String mainClass = null;
-			if (getProject().hasProperty("mainClassName")) {
-				mainClass = (String) getProject().property("mainClassName");
-			}
-			else {
-				ExtraPropertiesExtension extraProperties = (ExtraPropertiesExtension) getProject()
-						.getExtensions().getByName("ext");
-				if (extraProperties.has("mainClassName")) {
-					mainClass = (String) extraProperties.get("mainClassName");
-				}
-			}
->>>>>>> c808de00
 			if (RepackageTask.this.mainClass != null) {
 				mainClassName = RepackageTask.this.mainClass;
 			}
@@ -268,9 +254,13 @@
 							.property("main");
 				}
 			}
-<<<<<<< HEAD
-			getLogger().info("Setting mainClass: " + mainClassName);
-			repackager.setMainClass(mainClassName);
+			if (mainClassName != null) {
+				getLogger().info("Setting mainClass: " + mainClassName);
+				repackager.setMainClass(mainClassName);
+			}
+			else {
+				getLogger().info("No mainClass configured");
+			}
 		}
 
 		private String getMainClassNameProperty() {
@@ -279,16 +269,10 @@
 			}
 			ExtraPropertiesExtension extraProperties = (ExtraPropertiesExtension) getProject()
 					.getExtensions().getByName("ext");
-			return (String) extraProperties.get("mainClassName");
-=======
-			if (mainClass != null) {
-				getLogger().info("Setting mainClass: " + mainClass);
-				repackager.setMainClass(mainClass);
-			}
-			else {
-				getLogger().info("No mainClass configured");
-			}
->>>>>>> c808de00
+			if (extraProperties.has("mainClassName")) {
+				return (String) extraProperties.get("mainClassName");
+			}
+			return null;
 		}
 
 		private LaunchScript getLaunchScript() throws IOException {
